import math
from time import time as timer

from image import Image, Color
from model import Model
from shape import Point, Line, Triangle
from vector import Vector, Quaternion, EulerAngles
from dataset import Dataset

FOCAL_LENGTH = 1
NEAR_CLIP = 0.1

# TODO: Problem 3 Question 3
# Try a few different alpha values (e.g., 0.01, 0.1, ...), investigate and
# comment on their effect on drift compensation in your report. Implement
# any other processing of the accelerometer values that you consider important
# / necessary and discuss this in the report.
ALPHA = 0.01

WIDTH = 512
HEIGHT = 512


# Set the camera back slightly from the origin so that the whole headset is
# visible.
camera = Vector(0, 0, -2)


def getOrthographicProjection(x, y, z):
    # Convert vertex from world space to screen space
    # by dropping the z-coordinate (Orthographic projection)
    screenX = int((x + 1.0) * WIDTH / 2.0)
    screenY = int((y + 1.0) * HEIGHT / 2.0)

    return screenX, screenY


def getPerspectiveProjection(vector: Vector) -> None | tuple[int, int]:
    """
    --- Problem 1 Question 2 ---

    Apply perspective projection to a given a `Vector` object. If `vector`
    is further than the clip distance, return its `x` and `y` components.
    """

    # Get the position of the given vector relative to the camera
    x, y, z = (vector - camera).xyz

    if z < NEAR_CLIP:
        return None

    project = lambda axis, dimension: int(
        ((FOCAL_LENGTH * axis) / z + 1.0) * dimension / 2.0
    )

    x = project(x, WIDTH)
    y = project(y, HEIGHT)

    return x, y


def getVertexNormal(vertIndex, faceNormalsByVertex):
    # Compute vertex normals by averaging the normals of adjacent faces
    normal = Vector(0, 0, 0)
    for adjNormal in faceNormalsByVertex[vertIndex]:
        normal = normal + adjNormal

    return normal / len(faceNormalsByVertex[vertIndex])


def render(model: Model) -> Image:
    image = Image(WIDTH, HEIGHT, Color(255, 255, 255, 255))

    # Init z-buffer
    zBuffer = [-float("inf")] * WIDTH * HEIGHT

    # Calculate face normals
    faceNormals = {}
    for face in model.faces:
        p0, p1, p2 = [model.vertices[i] for i in face]
        faceNormal = (p2 - p0).cross(p1 - p0).normalize()

        for i in face:
            if not i in faceNormals:
                faceNormals[i] = []

            faceNormals[i].append(faceNormal)

    # Calculate vertex normals
    vertexNormals = []
    for vertIndex in range(len(model.vertices)):
        vertNorm = getVertexNormal(vertIndex, faceNormals)
        vertexNormals.append(vertNorm)

    # Render the image iterating through faces
    for face in model.faces:
        p0, p1, p2 = [model.vertices[i] for i in face]
        n0, n1, n2 = [vertexNormals[i] for i in face]

        # Define the light direction
        lightDir = Vector(0, 0, -1)

        # Set to true if face should be culled
        cull = False

        # Transform vertices and calculate lighting intensity per vertex
        transformedPoints = []
        for p, n in zip([p0, p1, p2], [n0, n1, n2]):
            intensity = n * lightDir

            # Intensity < 0 means light is shining through the back of the face
            # In this case, don't draw the face at all ("back-face culling")
            if intensity < 0:
                cull = True  # Back face culling is disabled in this version

            # coords = getOrthographicProjection(*p.xyz)
            coords = getPerspectiveProjection(p)
            if coords is None:
                continue

            screenX, screenY = coords

            transformedPoints.append(
                Point(
                    screenX,
                    screenY,
                    p.z,
                    Color(intensity * 255, intensity * 255, intensity * 255, 255),
                )
            )

        # Don't draw triangles whose vertices have been cut off
        if not cull and len(transformedPoints) == 3:
            Triangle(
                transformedPoints[0], transformedPoints[1], transformedPoints[2]
            ).draw_faster(image, zBuffer)

    return image


def main() -> None:
    model = Model("data/headset.obj")
    model.normalizeGeometry()

    dataset = Dataset()
    rows = dataset.df.values
    num_rows = len(rows)

    start_time = timer()

    # Key is the timestamp from the IMU, value is the rendered image
    renders = {}

    orientation = Quaternion.identity()
    prev_time = None

    for i, row in enumerate(rows):
        time = row[0]

        # Progress stats
        renders_done = f"{i+1}/{num_rows}"
        pctg_done = round(((i + 1) / num_rows) * 100, 4)
        imu_time = time
        time_elapsed = round(timer() - start_time, 2)
        print(f"{renders_done} ({pctg_done}%) | {imu_time} | {time_elapsed}")

        if prev_time is None:
            prev_time = time

<<<<<<< HEAD
        gyroscope = row[2:5]
        accelerometer = row[5:8]
        magnetometer = row[8:]
=======
            image = render(model)
            image.show()
            continue
>>>>>>> 3a423e4c

        time_diff = time - prev_time
        prev_time = time

        gyroscope = row[1:4]
        accelerometer = row[4:7]

        """ Problem 3 Question 1 """
        g_angles = EulerAngles(*(gyroscope * time_diff))
        g_orientation = g_angles.to_quaternion()
        orientation *= g_orientation
        orientation.normalise()

        """ Problem 3 Question 2 """
        # Transform acceleration measurements into the global frame
        a_local = Quaternion(0, *accelerometer)
        a_global = a_local * orientation * orientation.get_conjugate()

        # Calculate the tilt axis
        tilt_axis_local = Quaternion(0, *gyroscope)
        tilt_axis_global = tilt_axis_local * orientation * orientation.get_conjugate()

        # Find the angle φ between the up vector and the vector obtained
        # from the accelerometer
        up = Vector(0, 0, 1)
        acc_vector_global = Vector(a_global.x, a_global.y, a_global.z)
        phi = math.acos(
            up.normalize().dot(
                acc_vector_global.normalize(),
            ),
        )

        # Use the complementary filter to fuse the gyroscope estimation
        # and the accelerometer estimation
        pitch = phi if (acc_vector_global.z < 0) else -phi
        correction = EulerAngles(0, pitch, 0).to_quaternion()
        fused = Quaternion.slerp(orientation, orientation * correction, ALPHA)
        orientation = fused
        orientation.normalise()

        model.rotate(matrix=orientation.to_rotation_matrix())

        image = render(model)
        image.show()

    #     renders[time] = image
    # Image.create_video(renders)

    Image.clean_up()


if __name__ == "__main__":
    main()<|MERGE_RESOLUTION|>--- conflicted
+++ resolved
@@ -167,21 +167,16 @@
         if prev_time is None:
             prev_time = time
 
-<<<<<<< HEAD
-        gyroscope = row[2:5]
-        accelerometer = row[5:8]
-        magnetometer = row[8:]
-=======
             image = render(model)
             image.show()
             continue
->>>>>>> 3a423e4c
 
         time_diff = time - prev_time
         prev_time = time
 
         gyroscope = row[1:4]
         accelerometer = row[4:7]
+        magnetometer = row[7:]
 
         """ Problem 3 Question 1 """
         g_angles = EulerAngles(*(gyroscope * time_diff))
