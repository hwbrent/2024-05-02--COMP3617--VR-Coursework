import math

import numpy as np

from image import Image, Color
from model import Model
from shape import Point, Line, Triangle
from vector import Vector

<<<<<<< HEAD

FOV = math.radians(90)  # Standard
FOCAL_LENGTH = 1 / math.tan(FOV / 2)

=======
FOCAL_LENGTH = 1
NEAR_CLIP = 0.1
>>>>>>> 0a504e92

width = 512
height = 512
image = Image(width, height, Color(255, 255, 255, 255))

# Init z-buffer
zBuffer = [-float("inf")] * width * height

# Load the model
model = Model("data/headset.obj")
model.normalizeGeometry()


# Set the camera back slightly from the origin so that the whole headset is
# visible.
camera = Vector(0, 0, -2)


def getOrthographicProjection(x, y, z):
    # Convert vertex from world space to screen space
    # by dropping the z-coordinate (Orthographic projection)
    screenX = int((x + 1.0) * width / 2.0)
    screenY = int((y + 1.0) * height / 2.0)

    return screenX, screenY


<<<<<<< HEAD
def getPerspectiveProjectionMatrix() -> list[list[float]]:
    """
    --- Problem 1 Question 2 ---

    This function gets the matrix used for perspective projection
    """

    aspect_ratio = image.width / image.height
    near = 0.1
    far = 1_000

    matrix = [
        [FOCAL_LENGTH / aspect_ratio, 0, 0, 0],
        [0, FOCAL_LENGTH, 0, 0],
        [0, 0, (far + near) / (near - far), (2 * far * near) / (near - far)],
        [0, 0, -1, 0],
    ]

    return np.array(matrix)


def doPerspectiveProjection(vector: Vector) -> tuple[int, int]:
    """
    --- Problem 1 Question 2 ---

    Apply perspective projection to a given a `Vector` object, and return
    the `x` and `y` components.
    """

    # Make sure that the w component is present (by default it should be, but
    # I found that sometimes it wasn't for some reason)
    components = (
        (*vector.components, 1) if len(vector.components) != 4 else vector.components
    )

    projected = np.dot(
        np.array(components),
        getPerspectiveProjectionMatrix(),
    )

    # Perform perspective divide (avoiding division by zero)
    if projected[3] != 0:
        projected /= projected[3]

    x, y, _ = projected[:3]

    return int(x), int(y)


def getScreenCoords(x: int, y: int) -> tuple[int, int]:
    return (
        int((x + 1.0) * width / 2.0),
        int((y + 1.0) * height / 2.0),
    )
=======
def getPerspectiveProjection(vector: Vector) -> None | tuple[int, int]:
    # Get the position of the given vector relative to the camera
    x, y, z = (vector - camera).xyz

    if z < NEAR_CLIP:
        return None

    project = lambda axis, dimension: int(
        ((FOCAL_LENGTH * axis) / z + 1.0) * dimension / 2.0
    )

    x = project(x, width)
    y = project(y, height)

    return x, y
>>>>>>> 0a504e92


def getVertexNormal(vertIndex, faceNormalsByVertex):
    # Compute vertex normals by averaging the normals of adjacent faces
    normal = Vector(0, 0, 0)
    for adjNormal in faceNormalsByVertex[vertIndex]:
        normal = normal + adjNormal

    return normal / len(faceNormalsByVertex[vertIndex])


# Calculate face normals
faceNormals = {}
for face in model.faces:
    p0, p1, p2 = [model.vertices[i] for i in face]
    faceNormal = (p2 - p0).cross(p1 - p0).normalize()

    for i in face:
        if not i in faceNormals:
            faceNormals[i] = []

        faceNormals[i].append(faceNormal)

# Calculate vertex normals
vertexNormals = []
for vertIndex in range(len(model.vertices)):
    vertNorm = getVertexNormal(vertIndex, faceNormals)
    vertexNormals.append(vertNorm)

# Render the image iterating through faces
for face in model.faces:
    p0, p1, p2 = [model.vertices[i] for i in face]
    n0, n1, n2 = [vertexNormals[i] for i in face]

    # Define the light direction
    lightDir = Vector(0, 0, -1)

    # Set to true if face should be culled
    cull = False

    # Transform vertices and calculate lighting intensity per vertex
    transformedPoints = []
    for p, n in zip([p0, p1, p2], [n0, n1, n2]):
        intensity = n * lightDir

        # Intensity < 0 means light is shining through the back of the face
        # In this case, don't draw the face at all ("back-face culling")
        if intensity < 0:
            cull = True  # Back face culling is disabled in this version

<<<<<<< HEAD
        # Get the perspective-projected coordinates, then get the screen
        # coordinates from those
        proj_X, proj_Y = doPerspectiveProjection(p)
        screenX, screenY = getScreenCoords(proj_X, proj_Y)

=======
        # coords = getOrthographicProjection(*p.xyz)
        coords = getPerspectiveProjection(p)
        if coords is None:
            continue

        screenX, screenY = coords
>>>>>>> 0a504e92
        transformedPoints.append(
            Point(
                screenX,
                screenY,
                p.z,
                Color(intensity * 255, intensity * 255, intensity * 255, 255),
            )
        )

    # Don't draw triangles whose vertices have been cut off
    if not cull and len(transformedPoints) == 3:
        Triangle(
            transformedPoints[0], transformedPoints[1], transformedPoints[2]
        ).draw_faster(image, zBuffer)

image.show()<|MERGE_RESOLUTION|>--- conflicted
+++ resolved
@@ -7,15 +7,8 @@
 from shape import Point, Line, Triangle
 from vector import Vector
 
-<<<<<<< HEAD
-
-FOV = math.radians(90)  # Standard
-FOCAL_LENGTH = 1 / math.tan(FOV / 2)
-
-=======
 FOCAL_LENGTH = 1
 NEAR_CLIP = 0.1
->>>>>>> 0a504e92
 
 width = 512
 height = 512
@@ -43,63 +36,14 @@
     return screenX, screenY
 
 
-<<<<<<< HEAD
-def getPerspectiveProjectionMatrix() -> list[list[float]]:
+def getPerspectiveProjection(vector: Vector) -> None | tuple[int, int]:
     """
     --- Problem 1 Question 2 ---
 
-    This function gets the matrix used for perspective projection
+    Apply perspective projection to a given a `Vector` object. If `vector`
+    is further than the clip distance, return its `x` and `y` components.
     """
 
-    aspect_ratio = image.width / image.height
-    near = 0.1
-    far = 1_000
-
-    matrix = [
-        [FOCAL_LENGTH / aspect_ratio, 0, 0, 0],
-        [0, FOCAL_LENGTH, 0, 0],
-        [0, 0, (far + near) / (near - far), (2 * far * near) / (near - far)],
-        [0, 0, -1, 0],
-    ]
-
-    return np.array(matrix)
-
-
-def doPerspectiveProjection(vector: Vector) -> tuple[int, int]:
-    """
-    --- Problem 1 Question 2 ---
-
-    Apply perspective projection to a given a `Vector` object, and return
-    the `x` and `y` components.
-    """
-
-    # Make sure that the w component is present (by default it should be, but
-    # I found that sometimes it wasn't for some reason)
-    components = (
-        (*vector.components, 1) if len(vector.components) != 4 else vector.components
-    )
-
-    projected = np.dot(
-        np.array(components),
-        getPerspectiveProjectionMatrix(),
-    )
-
-    # Perform perspective divide (avoiding division by zero)
-    if projected[3] != 0:
-        projected /= projected[3]
-
-    x, y, _ = projected[:3]
-
-    return int(x), int(y)
-
-
-def getScreenCoords(x: int, y: int) -> tuple[int, int]:
-    return (
-        int((x + 1.0) * width / 2.0),
-        int((y + 1.0) * height / 2.0),
-    )
-=======
-def getPerspectiveProjection(vector: Vector) -> None | tuple[int, int]:
     # Get the position of the given vector relative to the camera
     x, y, z = (vector - camera).xyz
 
@@ -114,7 +58,6 @@
     y = project(y, height)
 
     return x, y
->>>>>>> 0a504e92
 
 
 def getVertexNormal(vertIndex, faceNormalsByVertex):
@@ -165,20 +108,13 @@
         if intensity < 0:
             cull = True  # Back face culling is disabled in this version
 
-<<<<<<< HEAD
-        # Get the perspective-projected coordinates, then get the screen
-        # coordinates from those
-        proj_X, proj_Y = doPerspectiveProjection(p)
-        screenX, screenY = getScreenCoords(proj_X, proj_Y)
-
-=======
         # coords = getOrthographicProjection(*p.xyz)
         coords = getPerspectiveProjection(p)
         if coords is None:
             continue
 
         screenX, screenY = coords
->>>>>>> 0a504e92
+
         transformedPoints.append(
             Point(
                 screenX,
